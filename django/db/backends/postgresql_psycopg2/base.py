--- conflicted
+++ resolved
@@ -240,12 +240,8 @@
             try:
                 return self.connection.commit()
             except Database.IntegrityError as e:
-<<<<<<< HEAD
-                raise utils.IntegrityError, utils.IntegrityError(*tuple(e)), sys.exc_info()[2]
+                six.reraise(utils.IntegrityError, utils.IntegrityError(*tuple(e.args)), sys.exc_info()[2])
 
     def schema_editor(self):
         "Returns a new instance of this backend's SchemaEditor"
-        return DatabaseSchemaEditor(self)
-=======
-                six.reraise(utils.IntegrityError, utils.IntegrityError(*tuple(e.args)), sys.exc_info()[2])
->>>>>>> ab6cd1c8
+        return DatabaseSchemaEditor(self)